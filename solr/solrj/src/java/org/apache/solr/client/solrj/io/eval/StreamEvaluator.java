/*
 * Licensed to the Apache Software Foundation (ASF) under one or more
 * contributor license agreements.  See the NOTICE file distributed with
 * this work for additional information regarding copyright ownership.
 * The ASF licenses this file to You under the Apache License, Version 2.0
 * (the "License"); you may not use this file except in compliance with
 * the License.  You may obtain a copy of the License at
 *
 *     http://www.apache.org/licenses/LICENSE-2.0
 *
 * Unless required by applicable law or agreed to in writing, software
 * distributed under the License is distributed on an "AS IS" BASIS,
 * WITHOUT WARRANTIES OR CONDITIONS OF ANY KIND, either express or implied.
 * See the License for the specific language governing permissions and
 * limitations under the License.
 */
package org.apache.solr.client.solrj.io.eval;

import java.io.IOException;
import java.io.Serializable;

import org.apache.solr.client.solrj.io.Tuple;
import org.apache.solr.client.solrj.io.stream.StreamContext;
import org.apache.solr.client.solrj.io.stream.expr.Expressible;

public interface StreamEvaluator extends Expressible, Serializable {
  void setStreamContext(StreamContext streamContext);
  StreamContext getStreamContext();
  
  Object evaluate(final Tuple tuple) throws IOException;
<<<<<<< HEAD
  void setStreamContext(StreamContext streamContext);
=======
  
  /**
   * Execute the evaluator over lets stored within the StreamContext. This allows 
   * evaluators to be executed over values calculated elsewhere in the pipeline
   * and stored in the {@link StreamContext#getLets() streamContext.lets}
   * 
   * Default implementation just creates a tuple out of all values in the context 
   * and passes that to {@link StreamEvaluator#evaluate(Tuple)}.
   * 
   * @return Evaluated value
   * @throws IOException throw on error during evaluation
   */
  default Object evaluateOverContext() throws IOException{
    StreamContext context = getStreamContext();
    if(null != context){
      Tuple contextTuple = new Tuple(context.getLets());
      return evaluate(contextTuple);
    }
    
    return null;
  }
  
>>>>>>> ea79c668
}<|MERGE_RESOLUTION|>--- conflicted
+++ resolved
@@ -28,9 +28,6 @@
   StreamContext getStreamContext();
   
   Object evaluate(final Tuple tuple) throws IOException;
-<<<<<<< HEAD
-  void setStreamContext(StreamContext streamContext);
-=======
   
   /**
    * Execute the evaluator over lets stored within the StreamContext. This allows 
@@ -53,5 +50,4 @@
     return null;
   }
   
->>>>>>> ea79c668
 }