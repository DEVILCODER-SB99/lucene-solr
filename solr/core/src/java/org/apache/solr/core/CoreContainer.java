--- conflicted
+++ resolved
@@ -233,11 +233,7 @@
 
   private volatile SolrClientCache solrClientCache;
 
-<<<<<<< HEAD
-  private volatile ObjectCache objectCache = new ObjectCache();
-=======
   private final ObjectCache objectCache = new ObjectCache();
->>>>>>> dd4fa8f2
 
   private PackageStoreAPI packageStoreAPI;
   private PackageLoader packageLoader;
@@ -658,12 +654,9 @@
 
     solrClientCache = new SolrClientCache(updateShardHandler.getDefaultHttpClient());
 
-<<<<<<< HEAD
-=======
     // initialize CalciteSolrDriver instance to use this solrClientCache
     CalciteSolrDriver.INSTANCE.setSolrClientCache(solrClientCache);
 
->>>>>>> dd4fa8f2
     solrCores.load(loader);
 
 
