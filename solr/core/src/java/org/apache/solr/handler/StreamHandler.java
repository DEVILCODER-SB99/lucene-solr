/*
 * Licensed to the Apache Software Foundation (ASF) under one or more
 * contributor license agreements.  See the NOTICE file distributed with
 * this work for additional information regarding copyright ownership.
 * The ASF licenses this file to You under the Apache License, Version 2.0
 * (the "License"); you may not use this file except in compliance with
 * the License.  You may obtain a copy of the License at
 *
 *     http://www.apache.org/licenses/LICENSE-2.0
 *
 * Unless required by applicable law or agreed to in writing, software
 * distributed under the License is distributed on an "AS IS" BASIS,
 * WITHOUT WARRANTIES OR CONDITIONS OF ANY KIND, either express or implied.
 * See the License for the specific language governing permissions and
 * limitations under the License.
 */
package org.apache.solr.handler;

import java.io.IOException;
import java.lang.invoke.MethodHandles;
import java.util.ArrayList;
import java.util.Collection;
import java.util.Collections;
import java.util.HashMap;
import java.util.Iterator;
import java.util.List;
import java.util.Locale;
import java.util.Map;
import java.util.concurrent.ConcurrentHashMap;
import java.util.concurrent.ConcurrentMap;

import org.apache.solr.client.solrj.io.ModelCache;
import org.apache.solr.client.solrj.io.SolrClientCache;
import org.apache.solr.client.solrj.io.Tuple;
import org.apache.solr.client.solrj.io.comp.StreamComparator;
import org.apache.solr.client.solrj.io.stream.DaemonStream;
import org.apache.solr.client.solrj.io.stream.ExceptionStream;
import org.apache.solr.client.solrj.io.stream.StreamContext;
import org.apache.solr.client.solrj.io.stream.TupleStream;
import org.apache.solr.client.solrj.io.stream.expr.Explanation;
import org.apache.solr.client.solrj.io.stream.expr.Explanation.ExpressionType;
import org.apache.solr.client.solrj.io.stream.expr.Expressible;
import org.apache.solr.client.solrj.io.stream.expr.StreamExplanation;
import org.apache.solr.client.solrj.io.stream.expr.StreamExpression;
import org.apache.solr.client.solrj.io.stream.expr.StreamExpressionNamedParameter;
import org.apache.solr.client.solrj.io.stream.expr.StreamExpressionParser;
import org.apache.solr.client.solrj.io.stream.expr.StreamFactory;
import org.apache.solr.client.solrj.routing.RequestReplicaListTransformerGenerator;
import org.apache.solr.cloud.ZkController;
import org.apache.solr.common.MapWriter;
import org.apache.solr.common.SolrException;
import org.apache.solr.common.cloud.ZkStateReader;
import org.apache.solr.common.params.CommonParams;
import org.apache.solr.common.params.ModifiableSolrParams;
import org.apache.solr.common.params.SolrParams;
<<<<<<< HEAD
import org.apache.solr.common.params.StreamParams;
=======
>>>>>>> dd4fa8f2
import org.apache.solr.core.CoreContainer;
import org.apache.solr.core.PluginInfo;
import org.apache.solr.core.SolrConfig;
import org.apache.solr.core.SolrCore;
import org.apache.solr.pkg.PackageLoader;
import org.apache.solr.pkg.PackagePluginHolder;
import org.apache.solr.request.SolrQueryRequest;
import org.apache.solr.response.SolrQueryResponse;
import org.apache.solr.security.AuthorizationContext;
import org.apache.solr.security.PermissionNameProvider;
import org.apache.solr.util.plugin.SolrCoreAware;
import org.slf4j.Logger;
import org.slf4j.LoggerFactory;

import static org.apache.solr.common.params.CommonParams.ID;

/**
 * <p>
 * Solr Request Handler for streaming data.
 * </p>
 * <p>
 * It loads a Solr specific set of streaming expression functions via {@link org.apache.solr.handler.SolrDefaultStreamFactory}.
 * </p>
 * <p>
 * To add additional functions, just define them as plugins in solrconfig.xml via
 * {@code
 * &lt;expressible name="count" class="org.apache.solr.client.solrj.io.stream.RecordCountStream" /&gt;
 * }
 * </p>
 *
 * @since 5.1.0
 */
public class StreamHandler extends RequestHandlerBase implements SolrCoreAware, PermissionNameProvider {

<<<<<<< HEAD
  private ModelCache modelCache = null;
  private ConcurrentMap objectCache = new ConcurrentHashMap();
=======
  private ModelCache modelCache;
  private ConcurrentMap objectCache;
>>>>>>> dd4fa8f2
  private SolrDefaultStreamFactory streamFactory = new SolrDefaultStreamFactory();
  private static final Logger log = LoggerFactory.getLogger(MethodHandles.lookup().lookupClass());
  private String coreName;
  private SolrClientCache solrClientCache;
  private Map<String, DaemonStream> daemons = Collections.synchronizedMap(new HashMap());

  @Override
  public PermissionNameProvider.Name getPermissionName(AuthorizationContext request) {
    return PermissionNameProvider.Name.READ_PERM;
  }

<<<<<<< HEAD
  public SolrClientCache getClientCache() {
    return solrClientCache;
  }

=======
>>>>>>> dd4fa8f2
  public void inform(SolrCore core) {
    String defaultCollection;
    String defaultZkhost;
    CoreContainer coreContainer = core.getCoreContainer();
    this.solrClientCache = coreContainer.getSolrClientCache();
    this.coreName = core.getName();
    String cacheKey = this.getClass().getName() + "_" + coreName + "_";
    this.objectCache = coreContainer.getObjectCache().computeIfAbsent(cacheKey + "objectCache",
        ConcurrentHashMap.class, k-> new ConcurrentHashMap());
    if (coreContainer.isZooKeeperAware()) {
      defaultCollection = core.getCoreDescriptor().getCollectionName();
      defaultZkhost = core.getCoreContainer().getZkController().getZkServerAddress();
      streamFactory.withCollectionZkHost(defaultCollection, defaultZkhost);
      streamFactory.withDefaultZkHost(defaultZkhost);
<<<<<<< HEAD
      modelCache = new ModelCache(250,
          defaultZkhost,
          solrClientCache);
=======
      modelCache = coreContainer.getObjectCache().computeIfAbsent(cacheKey + "modelCache",
          ModelCache.class,
          k -> new ModelCache(250, defaultZkhost, solrClientCache));
>>>>>>> dd4fa8f2
    }
    streamFactory.withSolrResourceLoader(core.getResourceLoader());

    // This pulls all the overrides and additions from the config
    addExpressiblePlugins(streamFactory, core);
  }

  public static void addExpressiblePlugins(StreamFactory streamFactory, SolrCore core) {
    List<PluginInfo> pluginInfos = core.getSolrConfig().getPluginInfos(Expressible.class.getName());
    for (PluginInfo pluginInfo : pluginInfos) {
      if (pluginInfo.pkgName != null) {
        ExpressibleHolder holder = new ExpressibleHolder(pluginInfo, core, SolrConfig.classVsSolrPluginInfo.get(Expressible.class));
        streamFactory.withFunctionName(pluginInfo.name,
            () -> holder.getClazz());
      } else {
        Class<? extends Expressible> clazz = core.getMemClassLoader().findClass(pluginInfo.className, Expressible.class);
        streamFactory.withFunctionName(pluginInfo.name, clazz);
      }
    }
  }

  public static class ExpressibleHolder extends PackagePluginHolder {
    private Class clazz;

    public ExpressibleHolder(PluginInfo info, SolrCore core, SolrConfig.SolrPluginInfo pluginMeta) {
      super(info, core, pluginMeta);
    }

    public Class getClazz() {
      return clazz;
    }

    @Override
    protected void initNewInstance(PackageLoader.Package.Version newest) {
      clazz = newest.getLoader().findClass(pluginInfo.className, Expressible.class);
    }

  }

  public void handleRequestBody(SolrQueryRequest req, SolrQueryResponse rsp) throws Exception {
    SolrParams params = req.getParams();
    params = adjustParams(params);
    req.setParams(params);

    if (params.get("action") != null) {
      handleAdmin(req, rsp, params);
      return;
    }

    TupleStream tupleStream;

    try {
      StreamExpression streamExpression = StreamExpressionParser.parse(params.get(StreamParams.EXPR));
      if (this.streamFactory.isEvaluator(streamExpression)) {
        StreamExpression tupleExpression = new StreamExpression(StreamParams.TUPLE);
        tupleExpression.addParameter(new StreamExpressionNamedParameter(StreamParams.RETURN_VALUE, streamExpression));
        tupleStream = this.streamFactory.constructStream(tupleExpression);
      } else {
        tupleStream = this.streamFactory.constructStream(streamExpression);
      }
    } catch (Exception e) {
      // Catch exceptions that occur while the stream is being created. This will include streaming expression parse
      // rules.
      SolrException.log(log, e);
      rsp.add(StreamParams.RESULT_SET, new DummyErrorStream(e));

      return;
    }


    final SolrCore core = req.getCore(); // explicit check for null core (temporary?, for tests)
    ZkController zkController = core == null ? null : core.getCoreContainer().getZkController();
    RequestReplicaListTransformerGenerator requestReplicaListTransformerGenerator;
    if (zkController != null) {
      requestReplicaListTransformerGenerator = new RequestReplicaListTransformerGenerator(
          zkController.getZkStateReader().getClusterProperties()
              .getOrDefault(ZkStateReader.DEFAULT_SHARD_PREFERENCES, "")
              .toString(),
          zkController.getNodeName(),
          zkController.getBaseUrl(),
          zkController.getSysPropsCacher()
      );
    } else {
      requestReplicaListTransformerGenerator = new RequestReplicaListTransformerGenerator();
    }

    int worker = params.getInt("workerID", 0);
    int numWorkers = params.getInt("numWorkers", 1);
    boolean local = params.getBool("streamLocalOnly", false);
    StreamContext context = new StreamContext();
    context.setRequestParams(params);
    context.setRequestReplicaListTransformerGenerator(requestReplicaListTransformerGenerator);
    context.put("shards", getCollectionShards(params));
    context.workerID = worker;
    context.numWorkers = numWorkers;
    context.setSolrClientCache(solrClientCache);
    context.setModelCache(modelCache);
    context.setObjectCache(objectCache);
    context.put("core", this.coreName);
    context.put("solr-core", req.getCore());
    context.setLocal(local);
    tupleStream.setStreamContext(context);

    // if asking for explanation then go get it
    if (params.getBool("explain", false)) {
      rsp.add("explanation", tupleStream.toExplanation(this.streamFactory));
    }

    if (tupleStream instanceof DaemonStream) {
      DaemonStream daemonStream = (DaemonStream) tupleStream;
      if (daemons.containsKey(daemonStream.getId())) {
        daemons.remove(daemonStream.getId()).close();
      }
      daemonStream.setDaemons(daemons);
      daemonStream.open(); // This will start the daemonStream
      daemons.put(daemonStream.getId(), daemonStream);
      rsp.add(StreamParams.RESULT_SET, new DaemonResponseStream("Daemon:" + daemonStream.getId() + " started on " + coreName));
    } else {
      rsp.add(StreamParams.RESULT_SET, new TimerStream(new ExceptionStream(tupleStream)));
    }
  }

  private void handleAdmin(SolrQueryRequest req, SolrQueryResponse rsp, SolrParams params) {
    String action = params.get("action").toLowerCase(Locale.ROOT).trim();
    if ("plugins".equals(action)) {
      rsp.add("plugins", (MapWriter) ew -> streamFactory.getFunctionNames().forEach((s, classSupplier) -> ew.putNoEx(s, classSupplier.get().getName())));
      return;
    }

    if ("list".equals(action)) {
      Collection<DaemonStream> vals = daemons.values();
      rsp.add(StreamParams.RESULT_SET, new DaemonCollectionStream(vals));
      return;
    }

    String id = params.get(ID);
    DaemonStream d = daemons.get(id);
    if (d == null) {
      rsp.add(StreamParams.RESULT_SET, new DaemonResponseStream("Daemon:" + id + " not found on " + coreName));
      return;
    }

    switch (action) {
      case "stop":
        d.close();
        rsp.add(StreamParams.RESULT_SET, new DaemonResponseStream("Daemon:" + id + " stopped on " + coreName));
        break;

      case "start":
        try {
          d.open();
        } catch (IOException e) {
          rsp.add(StreamParams.RESULT_SET, new DaemonResponseStream("Daemon: " + id + " error: " + e.getMessage()));
        }
        rsp.add(StreamParams.RESULT_SET, new DaemonResponseStream("Daemon:" + id + " started on " + coreName));
        break;

      case "kill":
        daemons.remove(id);
        d.close(); // we already found it in the daemons list, so we don't need to verify we removed it.
        rsp.add(StreamParams.RESULT_SET, new DaemonResponseStream("Daemon:" + id + " killed on " + coreName));
        break;

      default:
        rsp.add(StreamParams.RESULT_SET, new DaemonResponseStream("Daemon:" + id + " action '"
            + action + "' not recognized on " + coreName));
        break;
    }
  }

  private SolrParams adjustParams(SolrParams params) {
    ModifiableSolrParams adjustedParams = new ModifiableSolrParams();
    adjustedParams.add(params);
    adjustedParams.add(CommonParams.OMIT_HEADER, "true");
    return adjustedParams;
  }

  public String getDescription() {
    return "StreamHandler";
  }

  public String getSource() {
    return null;
  }

  public static class DummyErrorStream extends TupleStream {
    private Exception e;

    public DummyErrorStream(Exception e) {
      this.e = e;
    }

    public StreamComparator getStreamSort() {
      return null;
    }

    public void close() {
    }

    public void open() {
    }

    public void setStreamContext(StreamContext context) {
    }

    public List<TupleStream> children() {
      return null;
    }

    @Override
    public Explanation toExplanation(StreamFactory factory) throws IOException {

      return new StreamExplanation(getStreamNodeId().toString())
          .withFunctionName("error")
          .withImplementingClass(this.getClass().getName())
          .withExpressionType(ExpressionType.STREAM_DECORATOR)
          .withExpression("--non-expressible--");
    }

    public Tuple read() {
      String msg = e.getMessage();

      Throwable t = e.getCause();
      while (t != null) {
        msg = t.getMessage();
        t = t.getCause();
      }
      return Tuple.EXCEPTION(msg, true);
    }
  }

  public static class DaemonCollectionStream extends TupleStream {
    private Iterator<DaemonStream> it;

    public DaemonCollectionStream(Collection<DaemonStream> col) {
      this.it = col.iterator();
    }

    public StreamComparator getStreamSort() {
      return null;
    }

    public void close() {
    }

    public void open() {
    }

    public void setStreamContext(StreamContext context) {
    }

    public List<TupleStream> children() {
      return null;
    }

    @Override
    public Explanation toExplanation(StreamFactory factory) throws IOException {

      return new StreamExplanation(getStreamNodeId().toString())
          .withFunctionName("daemon-collection")
          .withImplementingClass(this.getClass().getName())
          .withExpressionType(ExpressionType.STREAM_DECORATOR)
          .withExpression("--non-expressible--");
    }

    public Tuple read() {
      if (it.hasNext()) {
        return it.next().getInfo();
      } else {
        return Tuple.EOF();
      }
    }
  }

  public static class DaemonResponseStream extends TupleStream {
    private String message;
    private boolean sendEOF = false;

    public DaemonResponseStream(String message) {
      this.message = message;
    }

    public StreamComparator getStreamSort() {
      return null;
    }

    public void close() {
    }

    public void open() {
    }

    public void setStreamContext(StreamContext context) {
    }

    public List<TupleStream> children() {
      return null;
    }

    @Override
    public Explanation toExplanation(StreamFactory factory) throws IOException {

      return new StreamExplanation(getStreamNodeId().toString())
          .withFunctionName("daemon-response")
          .withImplementingClass(this.getClass().getName())
          .withExpressionType(ExpressionType.STREAM_DECORATOR)
          .withExpression("--non-expressible--");
    }

    public Tuple read() {
      if (sendEOF) {
        return Tuple.EOF();
      } else {
        sendEOF = true;
        return new Tuple("DaemonOp", message);
      }
    }
  }

  public static class TimerStream extends TupleStream {

    private long begin;
    private TupleStream tupleStream;

    public TimerStream(TupleStream tupleStream) {
      this.tupleStream = tupleStream;
    }

    public StreamComparator getStreamSort() {
      return this.tupleStream.getStreamSort();
    }

    public void close() throws IOException {
      this.tupleStream.close();
    }

    public void open() throws IOException {
      this.begin = System.nanoTime();
      this.tupleStream.open();
    }

    public void setStreamContext(StreamContext context) {
      this.tupleStream.setStreamContext(context);
    }

    public List<TupleStream> children() {
      return this.tupleStream.children();
    }

    @Override
    public Explanation toExplanation(StreamFactory factory) throws IOException {

      return new StreamExplanation(getStreamNodeId().toString())
          .withFunctionName("timer")
          .withImplementingClass(this.getClass().getName())
          .withExpressionType(ExpressionType.STREAM_DECORATOR)
          .withExpression("--non-expressible--");
    }

    public Tuple read() throws IOException {
      Tuple tuple = this.tupleStream.read();
      if (tuple.EOF) {
        long totalTime = (System.nanoTime() - begin) / 1000000;
        tuple.fields.put(StreamParams.RESPONSE_TIME, totalTime);
      }
      return tuple;
    }
  }

  private Map<String, List<String>> getCollectionShards(SolrParams params) {

    Map<String, List<String>> collectionShards = new HashMap();
    Iterator<String> paramsIt = params.getParameterNamesIterator();
    while (paramsIt.hasNext()) {
      String param = paramsIt.next();
      if (param.indexOf(".shards") > -1) {
        String collection = param.split("\\.")[0];
        String shardString = params.get(param);
        String[] shards = shardString.split(",");
        List<String> shardList = new ArrayList();
        for (String shard : shards) {
          shardList.add(shard);
        }
        collectionShards.put(collection, shardList);
      }
    }

    if (collectionShards.size() > 0) {
      return collectionShards;
    } else {
      return null;
    }
  }
}<|MERGE_RESOLUTION|>--- conflicted
+++ resolved
@@ -53,10 +53,7 @@
 import org.apache.solr.common.params.CommonParams;
 import org.apache.solr.common.params.ModifiableSolrParams;
 import org.apache.solr.common.params.SolrParams;
-<<<<<<< HEAD
 import org.apache.solr.common.params.StreamParams;
-=======
->>>>>>> dd4fa8f2
 import org.apache.solr.core.CoreContainer;
 import org.apache.solr.core.PluginInfo;
 import org.apache.solr.core.SolrConfig;
@@ -91,13 +88,8 @@
  */
 public class StreamHandler extends RequestHandlerBase implements SolrCoreAware, PermissionNameProvider {
 
-<<<<<<< HEAD
-  private ModelCache modelCache = null;
-  private ConcurrentMap objectCache = new ConcurrentHashMap();
-=======
   private ModelCache modelCache;
   private ConcurrentMap objectCache;
->>>>>>> dd4fa8f2
   private SolrDefaultStreamFactory streamFactory = new SolrDefaultStreamFactory();
   private static final Logger log = LoggerFactory.getLogger(MethodHandles.lookup().lookupClass());
   private String coreName;
@@ -109,13 +101,6 @@
     return PermissionNameProvider.Name.READ_PERM;
   }
 
-<<<<<<< HEAD
-  public SolrClientCache getClientCache() {
-    return solrClientCache;
-  }
-
-=======
->>>>>>> dd4fa8f2
   public void inform(SolrCore core) {
     String defaultCollection;
     String defaultZkhost;
@@ -130,15 +115,9 @@
       defaultZkhost = core.getCoreContainer().getZkController().getZkServerAddress();
       streamFactory.withCollectionZkHost(defaultCollection, defaultZkhost);
       streamFactory.withDefaultZkHost(defaultZkhost);
-<<<<<<< HEAD
-      modelCache = new ModelCache(250,
-          defaultZkhost,
-          solrClientCache);
-=======
       modelCache = coreContainer.getObjectCache().computeIfAbsent(cacheKey + "modelCache",
           ModelCache.class,
           k -> new ModelCache(250, defaultZkhost, solrClientCache));
->>>>>>> dd4fa8f2
     }
     streamFactory.withSolrResourceLoader(core.getResourceLoader());
 
