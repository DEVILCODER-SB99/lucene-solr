--- conflicted
+++ resolved
@@ -193,12 +193,9 @@
     }
   }
 
-<<<<<<< HEAD
+
+  @SuppressWarnings({"rawtypes"})
   public static class Fetcher implements Callable {
-=======
-  @SuppressWarnings({"rawtypes"})
-  static class Fetcher implements Callable {
->>>>>>> 591d844e
     String url;
     JettySolrRunner jetty;
     public Fetcher(String s, JettySolrRunner jettySolrRunner){
