package org.apache.lucene.util;

/**
 * Licensed to the Apache Software Foundation (ASF) under one or more
 * contributor license agreements.  See the NOTICE file distributed with
 * this work for additional information regarding copyright ownership.
 * The ASF licenses this file to You under the Apache License, Version 2.0
 * (the "License"); you may not use this file except in compliance with
 * the License.  You may obtain a copy of the License at
 *
 *     http://www.apache.org/licenses/LICENSE-2.0
 *
 * Unless required by applicable law or agreed to in writing, software
 * distributed under the License is distributed on an "AS IS" BASIS,
 * WITHOUT WARRANTIES OR CONDITIONS OF ANY KIND, either express or implied.
 * See the License for the specific language governing permissions and
 * limitations under the License.
 */

import java.util.ArrayList;
import java.util.List;
import java.io.IOException;

import org.apache.lucene.index.FieldInfo;
import org.apache.lucene.index.FieldInfos;
import org.apache.lucene.index.CompositeIndexReader;
import org.apache.lucene.index.CompositeIndexReader.CompositeReaderContext;
import org.apache.lucene.index.AtomicIndexReader;
import org.apache.lucene.index.AtomicIndexReader.AtomicReaderContext;
import org.apache.lucene.index.IndexReader;
import org.apache.lucene.index.IndexReader.ReaderContext;

/**
 * Common util methods for dealing with {@link IndexReader}s.
 *
 * @lucene.internal
 */
public final class ReaderUtil {

  private ReaderUtil() {} // no instance

  public static class Slice {
    public static final Slice[] EMPTY_ARRAY = new Slice[0];
    public final int start;
    public final int length;
    public final int readerIndex;

    public Slice(int start, int length, int readerIndex) {
      this.start = start;
      this.length = length;
      this.readerIndex = readerIndex;
    }

    @Override
    public String toString() {
      return "slice start=" + start + " length=" + length + " readerIndex=" + readerIndex;
    }
  }

  /**
   * Gathers sub-readers from reader into a List.  See
   * {@link Gather} for are more general way to gather
   * whatever you need to, per reader.
   *
   * @lucene.experimental
   * 
   * @param allSubReaders
   * @param reader
   */

  public static void gatherSubReaders(final List<AtomicIndexReader> allSubReaders, IndexReader reader) {
    try {
      new Gather(reader) {
        @Override
        protected void add(int base, AtomicIndexReader r) {
          allSubReaders.add(r);
        }
      }.run();
    } catch (IOException ioe) {
      // won't happen
      throw new RuntimeException(ioe);
    }
  }

  /** Recursively visits all sub-readers of a reader.  You
   *  should subclass this and override the add method to
   *  gather what you need.
   *
   * @lucene.experimental */
  public static abstract class Gather {
    private final IndexReader topReader;

    public Gather(IndexReader r) {
      topReader = r;
    }

    public int run() throws IOException {
      return run(0, topReader);
    }

    public int run(int docBase) throws IOException {
      return run(docBase, topReader);
    }

    private int run(int base, IndexReader reader) throws IOException {
      if (reader instanceof AtomicIndexReader) {
        // atomic reader
        add(base, (AtomicIndexReader) reader);
        base += reader.maxDoc();
      } else {
        assert reader instanceof CompositeIndexReader : "must be a composite reader";
        IndexReader[] subReaders = ((CompositeIndexReader) reader).getSequentialSubReaders();
        for (int i = 0; i < subReaders.length; i++) {
          base = run(base, subReaders[i]);
        }
      }

      return base;
    }

    protected abstract void add(int base, AtomicIndexReader r) throws IOException;
  }
<<<<<<< HEAD

=======
  
>>>>>>> e4cc1d00
  public static ReaderContext buildReaderContext(IndexReader reader) {
    return new ReaderContextBuilder(reader).build();
  }
  
  public static class ReaderContextBuilder {
    private final IndexReader reader;
    private final AtomicReaderContext[] leaves;
    private int leafOrd = 0;
    private int leafDocBase = 0;
    public ReaderContextBuilder(IndexReader reader) {
      this.reader = reader;
      leaves = new AtomicReaderContext[numLeaves(reader)];
    }
    
    public ReaderContext build() {
      return build(null, reader, 0, 0);
    }
    
    private ReaderContext build(CompositeReaderContext parent, IndexReader reader, int ord, int docBase) {
      if (reader instanceof AtomicIndexReader) {
        AtomicReaderContext atomic = new AtomicReaderContext(parent, (AtomicIndexReader) reader, ord, docBase, leafOrd, leafDocBase);
        leaves[leafOrd++] = atomic;
        leafDocBase += reader.maxDoc();
        return atomic;
      } else {
        CompositeIndexReader cr = (CompositeIndexReader) reader;
        IndexReader[] sequentialSubReaders = cr.getSequentialSubReaders();
        ReaderContext[] children = new ReaderContext[sequentialSubReaders.length];
        final CompositeReaderContext newParent;
        if (parent == null) {
          newParent = new CompositeReaderContext(cr, children, leaves);
        } else {
          newParent = new CompositeReaderContext(parent, cr, ord, docBase, children);
        }
        
        int newDocBase = 0;
        for (int i = 0; i < sequentialSubReaders.length; i++) {
          children[i] = build(newParent, sequentialSubReaders[i], i, newDocBase);
          newDocBase += sequentialSubReaders[i].maxDoc();
        }
        return newParent;
      }
    }
    
    private int numLeaves(IndexReader reader) {
      final int[] numLeaves = new int[1];
      try {
        new Gather(reader) {
          @Override
          protected void add(int base, AtomicIndexReader r) {
            numLeaves[0]++;
          }
        }.run();
      } catch (IOException ioe) {
        // won't happen
        throw new RuntimeException(ioe);
      }
      return numLeaves[0];
    }
    
  }

  /**
   * Returns the context's leaves or the context itself as the only element of
   * the returned array. If the context's #leaves() method returns
   * <code>null</code> the given context must be an instance of
   * {@link AtomicReaderContext}
   */
  public static AtomicReaderContext[] leaves(ReaderContext context) {
    assert context != null && context.isTopLevel : "context must be non-null & top-level";
    final AtomicReaderContext[] leaves = context.leaves();
    if (leaves == null) {
      return new AtomicReaderContext[] { (AtomicReaderContext) context };
    }
    return leaves;
  }
  
  /**
   * Walks up the reader tree and return the given context's top level reader
   * context, or in other words the reader tree's root context.
   */
  public static ReaderContext getTopLevelContext(ReaderContext context) {
    while (context.parent != null) {
      context = context.parent;
    }
    return context;
  }

  /**
   * Returns index of the searcher/reader for document <code>n</code> in the
   * array used to construct this searcher/reader.
   */
  public static int subIndex(int n, int[] docStarts) { // find
    // searcher/reader for doc n:
    int size = docStarts.length;
    int lo = 0; // search starts array
    int hi = size - 1; // for first element less than n, return its index
    while (hi >= lo) {
      int mid = (lo + hi) >>> 1;
      int midValue = docStarts[mid];
      if (n < midValue)
        hi = mid - 1;
      else if (n > midValue)
        lo = mid + 1;
      else { // found a match
        while (mid + 1 < size && docStarts[mid + 1] == midValue) {
          mid++; // scan to last match
        }
        return mid;
      }
    }
    return hi;
  }
  
  /**
   * Returns index of the searcher/reader for document <code>n</code> in the
   * array used to construct this searcher/reader.
   */
  public static int subIndex(int n, AtomicReaderContext[] leaves) { // find
    // searcher/reader for doc n:
    int size = leaves.length;
    int lo = 0; // search starts array
    int hi = size - 1; // for first element less than n, return its index
    while (hi >= lo) {
      int mid = (lo + hi) >>> 1;
      int midValue = leaves[mid].docBase;
      if (n < midValue)
        hi = mid - 1;
      else if (n > midValue)
        lo = mid + 1;
      else { // found a match
        while (mid + 1 < size && leaves[mid + 1].docBase == midValue) {
          mid++; // scan to last match
        }
        return mid;
      }
    }
    return hi;
  }
}<|MERGE_RESOLUTION|>--- conflicted
+++ resolved
@@ -120,11 +120,7 @@
 
     protected abstract void add(int base, AtomicIndexReader r) throws IOException;
   }
-<<<<<<< HEAD
-
-=======
-  
->>>>>>> e4cc1d00
+  
   public static ReaderContext buildReaderContext(IndexReader reader) {
     return new ReaderContextBuilder(reader).build();
   }
