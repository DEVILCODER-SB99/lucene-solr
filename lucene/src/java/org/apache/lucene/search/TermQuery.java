--- conflicted
+++ resolved
@@ -30,6 +30,7 @@
 import org.apache.lucene.index.IndexReader.ReaderContext;
 import org.apache.lucene.index.Term;
 import org.apache.lucene.search.Similarity.ExactDocScorer;
+import org.apache.lucene.util.Bits;
 import org.apache.lucene.util.BytesRef;
 import org.apache.lucene.util.TermContext;
 import org.apache.lucene.util.ReaderUtil;
@@ -82,7 +83,14 @@
       // TODO should we reuse the DocsEnum here? 
       final DocsEnum docs = termsEnum.docs(context.reader.getLiveDocs(), null);
       assert docs != null;
-      return new TermScorer(this, docs, createDocScorer(context));
+      if (scorerContext.needsPositions) {
+        assert docs != null;
+        return new TermScorer(this, docs, createDocsAndPosEnumFactory(context, scorerContext),createDocScorer(context));
+      } else {
+        assert docs != null;
+        return new TermScorer(this, docs, createDocScorer(context));
+      }
+      
     }
     
     /**
@@ -92,6 +100,9 @@
       return similarity.exactDocScorer(stats, term.field(), context);
     }
     
+    DocsAndPositionsEnumFactory createDocsAndPosEnumFactory(AtomicReaderContext context, ScorerContext scorerContext) {
+      return new DocsAndPositionsEnumFactory(context.reader, term, termStates.get(context.ord), scorerContext.needsPayloads);
+    }
     /**
      * Returns a {@link TermsEnum} positioned at this weights Term or null if
      * the term does not exist in the given context
@@ -102,29 +113,10 @@
         assert termNotInReader(context.reader, term.field(), term.bytes()) : "no termstate found but term exists in reader";
         return null;
       }
-<<<<<<< HEAD
-      final DocsEnum docs = reader.termDocsEnum(reader.getLiveDocs(), field,
-          term.bytes(), state);
-      if (scorerContext.needsPositions) {
-        final DocsAndPositionsEnum docsAndPos = reader.termPositionsEnum(
-            reader.getLiveDocs(), field, term.bytes(), state);
-        assert docs != null;
-        if (docsAndPos == null) {
-          throw new IllegalStateException("field \"" + term.field() + "\" was indexed with Field.omitTermFreqAndPositions=true; cannot run Query (term=" + term.text() + ")");
-        }
-        return new TermScorer(this, docs, new DocsAndPositionsEnumFactory(reader, term, state, scorerContext.needsPayloads), similarity.exactDocScorer(
-            stats, field, context));
-      } else {
-        assert docs != null;
-        return new TermScorer(this, docs, similarity.exactDocScorer(stats,
-            field, context));
-      }
-=======
       final TermsEnum termsEnum = context.reader.terms(term.field())
           .getThreadTermsEnum();
       termsEnum.seekExact(term.bytes(), state);
       return termsEnum;
->>>>>>> 3100c051
     }
     
     private boolean termNotInReader(IndexReader reader, String field, BytesRef bytes) throws IOException {
@@ -251,11 +243,8 @@
     }
 
     DocsAndPositionsEnum create() throws IOException {
-      DocsAndPositionsEnum termPositionsEnum = reader.termPositionsEnum(reader.getLiveDocs(), term.field(),
+      return reader.termPositionsEnum(reader.getLiveDocs(), term.field(),
           term.bytes(), state);
-      return termPositionsEnum;
-//      return reader.termPositionsEnum(reader.getLiveDocs(), term.field(),
-//          term.bytes(), state);
     }
   }
 }