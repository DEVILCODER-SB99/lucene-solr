package org.apache.lucene.index;

/**
 * Licensed to the Apache Software Foundation (ASF) under one or more
 * contributor license agreements.  See the NOTICE file distributed with
 * this work for additional information regarding copyright ownership.
 * The ASF licenses this file to You under the Apache License, Version 2.0
 * (the "License"); you may not use this file except in compliance with
 * the License.  You may obtain a copy of the License at
 *
 *     http://www.apache.org/licenses/LICENSE-2.0
 *
 * Unless required by applicable law or agreed to in writing, software
 * distributed under the License is distributed on an "AS IS" BASIS,
 * WITHOUT WARRANTIES OR CONDITIONS OF ANY KIND, either express or implied.
 * See the License for the specific language governing permissions and
 * limitations under the License.
 */

import org.apache.lucene.util.ArrayUtil;
import org.apache.lucene.util.RamUsageEstimator;

class ParallelPostingsArray {
<<<<<<< HEAD
  final static int BYTES_PER_POSTING = 3 * DocumentsWriterRAMAllocator.INT_NUM_BYTE;
=======
  final static int BYTES_PER_POSTING = 3 * RamUsageEstimator.NUM_BYTES_INT;
>>>>>>> e18dcbf1

  final int size;
  final int[] textStarts;
  final int[] intStarts;
  final int[] byteStarts;

  ParallelPostingsArray(final int size) {
    this.size = size;
    textStarts = new int[size];
    intStarts = new int[size];
    byteStarts = new int[size];
  }

  int bytesPerPosting() {
    return BYTES_PER_POSTING;
  }

  ParallelPostingsArray newInstance(int size) {
    return new ParallelPostingsArray(size);
  }

  final ParallelPostingsArray grow() {
    int newSize = ArrayUtil.oversize(size + 1, bytesPerPosting());
    ParallelPostingsArray newArray = newInstance(newSize);
    copyTo(newArray, size);
    return newArray;
  }

  void copyTo(ParallelPostingsArray toArray, int numToCopy) {
    System.arraycopy(textStarts, 0, toArray.textStarts, 0, numToCopy);
    System.arraycopy(intStarts, 0, toArray.intStarts, 0, numToCopy);
    System.arraycopy(byteStarts, 0, toArray.byteStarts, 0, numToCopy);
  }
}<|MERGE_RESOLUTION|>--- conflicted
+++ resolved
@@ -21,11 +21,7 @@
 import org.apache.lucene.util.RamUsageEstimator;
 
 class ParallelPostingsArray {
-<<<<<<< HEAD
-  final static int BYTES_PER_POSTING = 3 * DocumentsWriterRAMAllocator.INT_NUM_BYTE;
-=======
   final static int BYTES_PER_POSTING = 3 * RamUsageEstimator.NUM_BYTES_INT;
->>>>>>> e18dcbf1
 
   final int size;
   final int[] textStarts;
